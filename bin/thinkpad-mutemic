--- conflicted
+++ resolved
@@ -1,31 +1,6 @@
 #!/bin/bash
 # Copyright © 2014 Martin Ueding <dev@martin-ueding.de>
 
-<<<<<<< HEAD
-amixer sset "'Capture',0" toggle
-=======
-TEXTDOMAIN=thinkpad-scripts
-
-# Find the user who is currently logged in on the primary screen.
-user="$(who -u | grep -F '(:0)' | head -n 1 | awk '{print $1}')"
-
 logger -t thinkpad-mutemic 'Starting mutemic'
 
-input_device="'Capture'"
-if amixer sget "$input_device,0" | grep '\[on\]'
-then
-    amixer sset "$input_device,0" toggle
-    echo "0 blink" > /proc/acpi/ibm/led
-    if type kdialog
-    then
-        su "$user" -c 'DISPLAY=":0.0" kdialog --passivepopup "Mic off" 1'
-    fi
-else
-    amixer sset "$input_device,0" toggle
-    if type kdialog
-    then
-        su "$user" -c 'DISPLAY=":0.0" kdialog --passivepopup "Mic on" 1'
-    fi
-    echo "0 on" > /proc/acpi/ibm/led
-fi
->>>>>>> dfa84846
+amixer sset "'Capture',0" toggle