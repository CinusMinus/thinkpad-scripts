.. Copyright © 2012-2014 Martin Ueding <dev@martin-ueding.de>

#########
Changelog
#########

<<<<<<< HEAD
v3.5.1
    Released: 2014-02-22

    - Small fixes in the manual pages
=======
v4.0
    - Remove the transitional scripts. If you have anything that still depends
      on having scripts starting with ``think-``, **this will break!**
    - v3.0.1 introduced more relative positions by putting the ``-of`` into
      your configuration variable. Old configurations that still had ``left``
      or ``right`` still worked, since the script appended the ``-of`` for you.
      Those couple lines were removed, so **add a ``-of`` to your config, if
      you do not have already!**
>>>>>>> 65ffeb97

v3.5
    Released: 2014-02-22

    - **Added**: Set the option ``toggle_unity_launcher`` for
      :doc:`/man/thinkpad-rotate.1` to un-hide the Unity launcher whenever the
      screen is rotated. This was previously an example hook in the guides, now
      it is part of the main suite of scripts.

v3.4
    Released: 2014-02-21

    - Rename all the scripts from ``think-`` to ``thinkpad-`` to match the new
      project name. To ease transition, there are transition scripts with the
      old names. **Be sure to adjust all your scripts and hooks accordingly!**
      The transition scripts will be dropped with version 4.0.
    - Rename the configuration directory from ``~/.config/think-rotate`` to
      ``~/.config/thinkpad-scripts``. There is an automatic upgrade script in
      place, so calling either ``thinkpad-rotate`` or ``thinkpad-dock`` will
      rename your configuration folder if it exists and there is no new one
      already existing.
    - Put dates into the changelog, for all releases so far.

v3.3
    Released: 2014-02-21

    - Rename project to “thinkpad-scripts”
    - Add subpixel anti-alias order change on rotation for Gnome

v3.2
    Released: 2014-01-07

    - Update copyright years in the documentation.
    - Add a guard that prevents multiple execution of ``think-dock`` and
      ``think-rotate``. For some reason, the ``udev`` hooks call the script
      twice, resulting in race conditions.

v3.1.2
    Released: 2014-01-07

    - Fix finding of external display. I tried to improve the syntax, but let
      the script fail whenever the number needed to be incremented.

v3.1.1
    Released: 2014-01-05

    - Clean all ``*.pyc`` files in makefile. This was causing errors with
      prisine tars and Debian packaging before.
    - Add changelog to documentation

v3.1
    Released: 2014-01-03

    - Pass target orientation to postrotate hook
    - Pass version number to Sphinx automatically from the changelog

v3.0.2
    Released: 2013-12-19

    - Manual pages with Sphinx

v3.0.1
    Released: 2013-12-10

    - Allow more relative positions by putting the ``-of`` into the value of
      the ``relative_position`` variable

v3.0
    Released: 2013-12-01

    - Settings of the keycodes is now done via a ``.hwdb`` file for ``udev``.
      This requires ``udev`` to be of version 196 or greater. Therefore, it is
      marked as a major release, since it breaks Ubuntu 13.04 and earlier.

v2.11
    Released: 2013-12-01

    - Add some guides: “Additional Keys” and “KDE Script Drawer”
    - Fix recursive make, pass ``-j`` down to child processes

v2.10.2
    Released: 2013-10-30

    - Actually return from function.

v2.10.1
    Released: 2013-10-28

    - Do not fail if ``qdbus`` does not work (like on vanilla Kubuntu 13.10)

v2.10
    Released: 2013-10-28

    - Print missing programs
    - Do not fail if ``qdbus`` is missing

v2.9
    Released: 2013-10-07

    - **Added**: ACPI hook to call ``think-rotate`` (Jim Turner)
    - **Added**: Support for systemd network inferface names (Jim Turner)
    - **Removed**: ``think-resume`` (Jim Turner)
    - Use syslog in ``think-dock``
    - Update documentation
    - State all dependencies (Debian package names)
    - Change indentation to four spaces instead of a single tab

v2.8.1
    Released: 2013-09-30

    - More logging to syslog
    - Disable ``kdialog`` for ACPI hooks since that does now work well

v2.8
    Released: 2013-09-24

    - Translate to German

v2.7.1
    Released: 2013-08-08

    - Close KDialog progress bar when the script fails (via ``trap``)

v2.7
    Released: 2013-07-31

    - **Added**: Hooks
    - **Added**: ``on|off`` for the ``think-touchpad`` script

v2.6
    Released: 2013-06-26

    - Support for ``kdialog`` status.

v2.5.2
    Released: 2013-05-10

    - Update the ACPI hooks to find other docks as well

v2.5.1
    Released: 2013-05-06

    - Find other docks as well

v2.5
    Released: 2013-02-03

    - Get microphone mute button to work

v2.4.1
    Released: 2012-12-29

    - Actually install makefiles
    - Implement required actions in ``init.d`` script to that Debian lintian
      does not complain

v2.4
    Released: 2012-12-29

    - Fix bezel keyboard codes, so that they are usable. (Jim Turner)
    - Add script to toggle touch screen. (Jim Turner)
    - Organize code in subdirectories, using recursive make.

v2.3.1
    Released: 2012-11-02

    - Map Wacom devices to the output when rotating in any case. Thanks to Jim
      Turner!

v2.3
    Released: 2012-10-25

    - Add support for other virtual keyboards. Thanks to Jim Turner!
    - Use shorter redirection (``&>`` instead of ``2>&!``).

v2.2.1
    Released: 2012-10-22

    - Fix spelling typo in ``relative_position``. Thanks to Jim Turner!

v2.2
    Released: 2012-10-15

    - Background most tasks so that they run in parallel. This should speed up
      docking.

v2.1
    Released: 2012-10-06

    - Only set Wacom screen devices. That way, any attached Wacom graphics
      tablet is not affected by the docking.

v2.0
    Released: 2012-08-31

    - Use the kernel to determine what the docking status is.
    - Add ``udev`` rules to perform the docking action.

v1.5
    Released: 2012-08-31

    - Desktop files for think-dock.

v1.4.5
    Released: 2012-07-21

    - Revert too intelligent behavior.

v1.4.4
    Released: 2012-07-21

    - Even if the user calls ``think-dock on``, do not dock if there is no
      external monitor attached. This might be the case when the ``think-dock
      on`` is called automatically without any prior checks. If the script
      would dock either way, it might disable wireless (although that is only
      done when ``eth0`` is connected) and set the volume to a wrong setting.

v1.4.3
    Released: 2012-07-20

    - Disable the wireless connection on docking.

v1.4.2
    Released: 2012-07-20

    - Fix commands in ``.desktop`` files.

v1.4.1
    Released: 2012-07-20

    - Install ``.desktop`` files.

v1.4
    Released: 2012-07-20

    - Query the state of the whole system automatically and determine the right
      action. You can still specify ``on`` or ``off``, if you want to.

v1.3
    Released: 2012-07-16

    - Optional config file for ``think-dock``.

v1.2.2
    Released: 2012-07-16

    - Fix flip direction.

v1.2.1
    Released: 2012-07-16

    - Disable wireless only when eth0 connected.
    - Document options.

v1.2
    Released: 2012-07-15

    - Change display brightness on docking.

v1.1
    Released: 2012-07-15

    - Check whether programs are there before using them.
    - Create directories on ``make install``.
    - Disable wifi when going onto the docking station.
    - Enable sound on docking.
    - Lower the volume after docking.
    - Query Wacom devices automatically.

v1.0
    Released: 2012-07-13

    This is the first release with a version number. It contains a couple fixes
    and improvements compared to previous (before 2012-07-13) versions of these
    scripts.

    - Accept other names for the rotation.
    - Disable the trackpad as well.
    - Start and stop the virtual keyboard.
    - Try to go back automatically, if a rotation is already set.
    - Use ``--rotation`` instead of ``-o``. This will only rotate the internal
      screen and not any attached screens as well.

Way before 2012-07-13, those are significant changes in the history:

- Add desktop files.
- Also set Wacom hardware correctly.
- Determine resolution automatically.
- Disable trackpoint when switching.
- Dynamically find external display.
- Limit Wacom devices to internal screen.
- Set external monitor as primary.

.. vim: spell<|MERGE_RESOLUTION|>--- conflicted
+++ resolved
@@ -4,12 +4,6 @@
 Changelog
 #########
 
-<<<<<<< HEAD
-v3.5.1
-    Released: 2014-02-22
-
-    - Small fixes in the manual pages
-=======
 v4.0
     - Remove the transitional scripts. If you have anything that still depends
       on having scripts starting with ``think-``, **this will break!**
@@ -18,7 +12,11 @@
       or ``right`` still worked, since the script appended the ``-of`` for you.
       Those couple lines were removed, so **add a ``-of`` to your config, if
       you do not have already!**
->>>>>>> 65ffeb97
+
+v3.5.1
+    Released: 2014-02-22
+
+    - Small fixes in the manual pages
 
 v3.5
     Released: 2014-02-22
